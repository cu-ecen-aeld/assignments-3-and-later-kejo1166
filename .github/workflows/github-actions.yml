name: assignment-test
on: [push]
jobs:
    unit-test:
        container: cuaesd/aesd-autotest:assignment7
        runs-on: self-hosted
        steps:
          - uses: actions/checkout@v2
          - name: Checkout submodules
            run : git submodule update --init --recursive
          - name: Run unit test
            run: ./unit-test.sh
    full-test:
<<<<<<< HEAD
        container: cuaesd/aesd-autotest:assignment6
=======
        container: cuaesd/aesd-autotest:assignment7
>>>>>>> 40efc8ab
        runs-on: self-hosted
        steps:
          - uses: actions/checkout@v2
          - name: Checkout submodules
            run : git submodule update --init --recursive
          - name: Run full test
            run: ./full-test.sh<|MERGE_RESOLUTION|>--- conflicted
+++ resolved
@@ -11,11 +11,7 @@
           - name: Run unit test
             run: ./unit-test.sh
     full-test:
-<<<<<<< HEAD
-        container: cuaesd/aesd-autotest:assignment6
-=======
         container: cuaesd/aesd-autotest:assignment7
->>>>>>> 40efc8ab
         runs-on: self-hosted
         steps:
           - uses: actions/checkout@v2
