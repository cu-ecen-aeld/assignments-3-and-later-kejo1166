--- conflicted
+++ resolved
@@ -6,11 +6,6 @@
         runs-on: self-hosted
         steps:
           - uses: actions/checkout@v2
-<<<<<<< HEAD
-            name: Checkout submodules
-          - uses: textbook/git-checkout-submodule-action@2.1.1
-          - run: ./unit-test.sh
-=======
           - name: Checkout submodules
             run : git submodule update --init --recursive
           - name: Run unit test
@@ -23,5 +18,4 @@
           - name: Checkout submodules
             run : git submodule update --init --recursive
           - name: Run full test
-            run: ./full-test.sh
->>>>>>> 18b91cfa
+            run: ./full-test.sh